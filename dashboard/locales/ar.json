--- conflicted
+++ resolved
@@ -1,11 +1,7 @@
 {
   "title": "إدارة  API's نظام",
   "common": {
-<<<<<<< HEAD
     "reset":"إعادة تعيين",
-=======
-    "reset": "إعادة تعيين",
->>>>>>> 183c5126
     "loading": "جاري التحميل...",
     "error": "خطأ",
     "_locale": "ar",
@@ -286,19 +282,11 @@
     "subtitle": "أتقن - لوحة التحكم الخاصة  ببوابة واثق الاستعلامية ",
     "servicesHistoryError":"فشل في تحميل سجل الطلبات المتصلة",
     "refresh": "تحديث",
-<<<<<<< HEAD
     "systemTenants": "تطبيقاتن نظام الاستعلامات",
     "viewAllTenants": "عرض جميع التطبيقات",
     "tenantsError": "فشل في تحميل التطبيقات",
     "tenantsLoading": "جاري تحميل التطبيقات...",
     "tenantsNoData": "لم يتم العثور على تطبيقاتن",
-=======
-    "systemTenants": "تطبيقات نظام الاستعلامات",
-    "viewAllTenants": "عرض جميع التطبيقات",
-    "tenantsError": "فشل في تحميل التطبيقات",
-    "tenantsLoading": "جاري تحميل التطبيقات...",
-    "tenantsNoData": "لم يتم العثور على تطبيقات",
->>>>>>> 183c5126
     "tenantsTryAgain": "حاول مرة أخرى",
     "viewAllServicesOnline": "عرض جميع الطلبات المتصلة",
     "systemServicesHistory": "سجل الطلبات المتصلة",
@@ -443,11 +431,7 @@
   },
   "tenants": {
     "title": "التطبيقات",
-<<<<<<< HEAD
     "subtitle": "إدارة تطبيقات مؤسستك",
-=======
-    "subtitle": "إدارة تطبيقي مؤسستك",
->>>>>>> 183c5126
     "list": "قائمة التطبيقات",
     "addTenant": "إضافة تطبيق",
     "editTenant": "تعديل تطبيق",
@@ -456,20 +440,12 @@
     "createTenantDescription": "إنشاء تطبيق جديد لمؤسستك",
     "editTenantDescription": "تحديث تفاصيل التطبيق {name}",
     "createFirstTenant": "إنشاء أول تطبيق",
-<<<<<<< HEAD
     "noTenants": "لا يوجد تطبيقاتن بعد",
-=======
-    "noTenants": "لا يوجد تطبيقات بعد",
->>>>>>> 183c5126
     "noTenantsMessage": "ابدأ بإنشاء أول تطبيق لك",
     "confirmDelete": "هل أنت متأكد من حذف {name}؟",
     "confirmActivate": "هل أنت متأكد من تفعيل هذا التطبيق؟",
     "confirmDeactivate": "هل أنت متأكد من إلغاء تفعيل هذا التطبيق؟",
-<<<<<<< HEAD
     "backToList": "العودة للتطبيقاتن",
-=======
-    "backToList": "العودة للتطبيقات",
->>>>>>> 183c5126
     "confirmDeleteMessage": "لا يمكن التراجع عن هذا الإجراء.",
     "confirmDeleteButton": "حذف التطبيق",
     "confirmDeleteCancelButton": "إلغاء",
@@ -680,11 +656,7 @@
     "subtitle": "إدارة اشتراكات واستخدام خدمات التطبيقات",
     "list": "قائمة الخدمات",
     "noServices": "لم يتم العثور على خدمات",
-<<<<<<< HEAD
     "noServicesMessage": "لا توجد خدمات تطبيقاتن مسجلة حالياً",
-=======
-    "noServicesMessage": "لا توجد خدمات تطبيقات مسجلة حالياً",
->>>>>>> 183c5126
     "approveService": "الموافقة على الخدمة",
     "deleteService": "حذف الخدمة",
     "confirmApprove": "هل أنت متأكد أنك تريد الموافقة على {name}؟ سيتم تفعيل الخدمة للتطبيق.",
