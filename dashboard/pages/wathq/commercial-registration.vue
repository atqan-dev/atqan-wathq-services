--- conflicted
+++ resolved
@@ -138,9 +138,6 @@
         key: 'cr_id',
         label: 'CR ID',
         placeholder: '1010711252',
-<<<<<<< HEAD
-        required: true
-=======
         required: true,
         description: 'Commercial Registration ID'
       },
@@ -155,7 +152,6 @@
           { value: 'en' as const, label: 'English' }
         ] as const,
         description: 'Response language'
->>>>>>> 183c5126
       }
     ],
     category: 'Information'
@@ -171,12 +167,8 @@
         key: 'cr_id',
         label: 'CR ID',
         placeholder: '1010711252',
-<<<<<<< HEAD
-        required: true
-=======
         required: true,
         description: 'Commercial Registration ID'
->>>>>>> 183c5126
       }
       ],
       category: 'Structure'
@@ -192,12 +184,8 @@
         key: 'cr_id',
         label: 'CR ID',
         placeholder: '1010711252',
-<<<<<<< HEAD
-        required: true
-=======
         required: true,
         description: 'Commercial Registration ID'
->>>>>>> 183c5126
       }
     ],
     category: 'Information'
@@ -213,12 +201,8 @@
         key: 'cr_id',
         label: 'CR ID',
         placeholder: '1010711252',
-<<<<<<< HEAD
-        required: true
-=======
         required: true,
         description: 'Commercial Registration ID' 
->>>>>>> 183c5126
       }
     ],
     category: 'Financial'
@@ -234,12 +218,8 @@
         key: 'cr_id',
         label: 'CR ID',
         placeholder: '1010711252',
-<<<<<<< HEAD
-        required: true
-=======
         required: true,
         description: 'Commercial Registration ID'
->>>>>>> 183c5126
       }
     ],
     category: 'People'
@@ -255,12 +235,8 @@
         key: 'cr_id',
         label: 'CR ID',
         placeholder: '1010711252',
-<<<<<<< HEAD
-        required: true
-=======
         required: true,
         description: 'Commercial Registration ID'
->>>>>>> 183c5126
       }
     ],
     category: 'People'
